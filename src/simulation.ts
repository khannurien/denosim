--- conflicted
+++ resolved
@@ -53,12 +53,11 @@
  * Returns the last simulation instance along with statistics about the simulation run.
  */
 export function runSimulation(sim: Simulation): [Simulation, SimulationStats] {
-  let current = { ...sim };
   const start = performance.now();
   // TODO: Termination conditions
   // - End time (simulation stops when currentTime >= endTime)
   // - End event (simulation stops when endEvent.status === EventState.Finished)
-  const final = run(current);
+  const final = run({ ...sim });
   const end = performance.now();
 
   return [
@@ -147,11 +146,7 @@
   // Retrieve the process handler according to the state
   const handler = definition.states[state.step];
 
-<<<<<<< HEAD
   // Execute next step of the process
-=======
-  // TODO: Execute next step of the process
->>>>>>> 33b66b35
   const process = handler(sim, event, state);
 
   // If the process yielded a new event, schedule process continuation.
