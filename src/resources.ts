import { Event, ProcessState, Simulation, Store } from "./model.ts";

/**
 * Creates a new store with:
 * - Unique ID
 * - Array of initial items (defaults to an empty array)
<<<<<<< HEAD
 * - Empty requests arrays (no scheduled get requests)
=======
 * - Empty requests array (no scheduled get requests)
>>>>>>> eb67b345
 * - Maximum capacity (defaults to 1 item at any time)
 */
export function createStore<T>(capacity: number = 1): Store<T> {
  if (capacity < 0) {
    throw RangeError(
      `Store cannot be created with a negative capacity (got ${capacity}).`,
    );
  }

  return {
    capacity,
    getRequests: [],
    putRequests: [],
    delayedPutRequests: [],
  };
}

/**
 * Blocking operations that gets an item from a store.
 * Pops an item from the store if available, returning it immediately.
 * If there is no item in store, yields control and resumes on the next put operation.
 * Returns the item that has been put into the request.
 */
export function* get<T>(
  sim: Simulation,
  event: Event<T>,
  store: Store<T>,
): ProcessState<T> {
  while (true) {
<<<<<<< HEAD
    // Fetch blocked put requests first, if any
=======
    // Fetch delayed put requests first, if any
>>>>>>> eb67b345
    const sourceQueue = store.delayedPutRequests.length > 0
      ? store.delayedPutRequests
      : store.putRequests;

    // Sort put requests in descending order so we can efficiently pop the earliest one
    const putRequest = sourceQueue.sort((a, b) => b.scheduledAt - a.scheduledAt)
      .pop();

    // If a put request was already fired
    if (putRequest) {
      // Return the completed request to be rescheduled immediately
      const updated = { ...putRequest, scheduledAt: sim.currentTime };
      yield updated;
      return { sim, event: updated };
    }

    // There was no pending put request, store the get request
    store.getRequests = [...store.getRequests, event];

    // Yield control
    return yield;
  }
}

/**
 * Store operation that makes an item available from a store.
 * Non-blocking by default; the operation can be configured to be blocked until a
 * corresponding get request is registered in the store.
 * If there are pending get requests, handles the earliest one with passed item.
 * Otherwise, stores the item in a put request for future use.
 */
export function* put<T>(
  sim: Simulation,
  event: Event<T>,
  store: Store<T>,
  item: T,
  blocking: boolean = false,
): ProcessState<T> {
  // TODO: Refactor to merge put and blockingPut with capacity handling
  if (
    blocking ||
    store.putRequests.length - store.getRequests.length >= store.capacity
  ) {
    return yield* blockingPut(sim, event, store, item);
  }

  // Sort get requests in descending order so we can efficiently pop the earliest one
  const getRequest = store.getRequests.sort((a, b) =>
    b.scheduledAt - a.scheduledAt
  ).pop();

  // Either create a new put request or reschedule an existing get request
  const putRequest = (!getRequest) ? { ...event, item } : {
    ...getRequest,
    scheduledAt: sim.currentTime,
    item,
  };

  // There was no pending get request, store the put request
  if (!getRequest) {
    store.putRequests = [...store.putRequests, putRequest];
  }

  // Yield continuation
  return yield putRequest;
}

/**
 * Blocking put -- private function, for internal use only.
 */
function* blockingPut<T>(
  sim: Simulation,
  event: Event<T>,
  store: Store<T>,
  item: T,
): ProcessState<T> {
  while (true) {
    // Sort get requests in descending order so we can efficiently pop the earliest one
    const getRequest = store.getRequests.sort((a, b) =>
      b.scheduledAt - a.scheduledAt
    ).pop();

    // If a get request was already fired
    if (getRequest) {
      // Return the updated request to be rescheduled immediately
      const updated = { ...getRequest, scheduledAt: sim.currentTime, item };
      yield updated;
      return { sim, event: updated };
    }

    const putRequest = { ...event, item };
    // There was no pending get request, store the put request
    if (store.putRequests.length - store.getRequests.length >= store.capacity) {
      // Do not exceed store capacity
      store.delayedPutRequests = [...store.delayedPutRequests, putRequest];
    } else {
      store.putRequests = [...store.putRequests, putRequest];
    }

    // Yield control
    return yield;
  }
}<|MERGE_RESOLUTION|>--- conflicted
+++ resolved
@@ -4,11 +4,7 @@
  * Creates a new store with:
  * - Unique ID
  * - Array of initial items (defaults to an empty array)
-<<<<<<< HEAD
  * - Empty requests arrays (no scheduled get requests)
-=======
- * - Empty requests array (no scheduled get requests)
->>>>>>> eb67b345
  * - Maximum capacity (defaults to 1 item at any time)
  */
 export function createStore<T>(capacity: number = 1): Store<T> {
@@ -38,11 +34,7 @@
   store: Store<T>,
 ): ProcessState<T> {
   while (true) {
-<<<<<<< HEAD
-    // Fetch blocked put requests first, if any
-=======
     // Fetch delayed put requests first, if any
->>>>>>> eb67b345
     const sourceQueue = store.delayedPutRequests.length > 0
       ? store.delayedPutRequests
       : store.putRequests;
